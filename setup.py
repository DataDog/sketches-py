--- conflicted
+++ resolved
@@ -20,23 +20,14 @@
     ],
     keywords=["ddsketch", "quantile", "sketch"],
     install_requires=[
-<<<<<<< HEAD
-=======
-        "protobuf>=3.0.0; python_version>='3.7'",
->>>>>>> 01b14850
         "six",
     ],
-<<<<<<< HEAD
     extras_require={
         "serialization": [
-            "protobuf>=3.0.0; python_version>='3.7'",
-            "protobuf>=3.0.0,<4.21.0; python_version<'3.7'",
+            "protobuf>=3.0.0"
         ]
     },
-    python_requires=">=2.7",
-=======
     python_requires=">=3.7",
->>>>>>> 01b14850
     download_url="https://github.com/DataDog/sketches-py/archive/v1.0.tar.gz",
     setup_requires=["setuptools_scm"],
     use_scm_version={"write_to": "ddsketch/__version.py"},
